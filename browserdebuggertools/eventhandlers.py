--- conflicted
+++ resolved
@@ -59,8 +59,9 @@
 
     def get_page_source(self):
         self.check_page_load()
-<<<<<<< HEAD
-        return self._root_node_id
+        return self._socket_handler.execute(
+            "DOM", "getOuterHTML", {"backendNodeId": self._root_node_id}
+        )["outerHTML"]
 
 
 class JavascriptDialogEventHandler(EventHandler):
@@ -90,9 +91,4 @@
         self._socket_handler.get_events("Page")
         if not self._dialog or self._dialog.is_handled:
             raise JavascriptDialogNotFoundError()
-        return self._dialog
-=======
-        return self._socket_handler.execute(
-            "DOM", "getOuterHTML", {"backendNodeId": self._root_node_id}
-        )["outerHTML"]
->>>>>>> 05dc978a
+        return self._dialog